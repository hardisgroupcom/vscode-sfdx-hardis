--- conflicted
+++ resolved
@@ -120,11 +120,8 @@
       "s-prompt-input": "Prompt Input",
       "s-command-execution": "Command Execution",
       "s-pipeline": "DevOps Pipeline",
-<<<<<<< HEAD
       "s-pipeline-config": "Pipeline Configuration",
-=======
       "s-extension-config": "Extension Settings",
->>>>>>> 4232c522
     };
     const panelTitle = lwcDefinitions[this.lwcId] || "SFDX Hardis";
     this.panel.title = panelTitle;
