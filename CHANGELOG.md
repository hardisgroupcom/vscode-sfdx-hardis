--- conflicted
+++ resolved
@@ -2,17 +2,11 @@
 
 ## [Unreleased]
 
-- Add your updates here :)
-
-<<<<<<< HEAD
-## [5.8.1] 2024-03-04
-
 - Do not display error message if sf is installed via CodeBuilder
-=======
+
 ## [5.9.0] 2024-06-18
 
 - New command Doc -> [Override prompt templates](https://sfdx-hardis.cloudity.com/hardis/doc/override-prompts/)
->>>>>>> e0717fad
 
 ## [5.8.0] 2024-02-27
 
